--- conflicted
+++ resolved
@@ -1,9 +1,6 @@
 # Replicated Results of Super Resolution Papers
 
 * **enet**: EnhanceNet: Single Image Super-Resolution Through Automated Texture Synthesis
-<<<<<<< HEAD
-=======
 * **espcn**: Real-Time Single Image and Video Super-Resolution Using an Efficient Sub-Pixel Convolutional Neural Network
->>>>>>> 431696a2
 * **srcnn**: Image Super-Resolution Using Deep Convolutional Networks
 * **vdsr**: Accurate Image Super-Resolution Using Very Deep Convolutional Networks