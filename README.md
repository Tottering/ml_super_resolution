--- conflicted
+++ resolved
@@ -1,9 +1,5 @@
 # Replicated Results of Super Resolution Papers
 
-<<<<<<< HEAD
 * **enet**: EnhanceNet: Single Image Super-Resolution Through Automated Texture Synthesis
 * **srcnn**: Image Super-Resolution Using Deep Convolutional Networks
-=======
-* **srcnn**: Image Super-Resolution Using Deep Convolutional Networks
-* **vdsr**: Accurate Image Super-Resolution Using Very Deep Convolutional Networks
->>>>>>> c3913600
+* **vdsr**: Accurate Image Super-Resolution Using Very Deep Convolutional Networks